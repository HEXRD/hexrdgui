from PySide2.QtCore import QObject, QTimer, Signal

import numpy as np

from hexrd.ui.hexrd_config import HexrdConfig
from hexrd.ui.ui_loader import UiLoader


class CalibrationSliderWidget(QObject):

    update_if_mode_matches = Signal(str)

    # Conversions from configuration value to slider value and back
    CONF_VAL_TO_SLIDER_VAL = 10
    SLIDER_VAL_TO_CONF_VAL = 0.1

    def __init__(self, parent=None):
        super(CalibrationSliderWidget, self).__init__(parent)

        loader = UiLoader()
        self.ui = loader.load_file('calibration_slider_widget.ui', parent)

        self.update_gui_from_config()

        self.timer = None

        self.setup_connections()

    def setup_connections(self):
        self.ui.detector.currentIndexChanged.connect(
            self.update_gui_from_config)
        for widget in self.config_widgets():
            widget.valueChanged.connect(self.update_widget_counterpart)
            widget.valueChanged.connect(self.update_config_from_gui)

        self.ui.sb_translation_range.valueChanged.connect(self.update_ranges)
        self.ui.sb_tilt_range.valueChanged.connect(self.update_ranges)
        self.ui.sb_beam_range.valueChanged.connect(self.update_ranges)

    def update_ranges(self):
        r = self.ui.sb_translation_range.value()
        slider_r = r * self.CONF_VAL_TO_SLIDER_VAL
        for w in self.translation_widgets():
            v = w.value()
            r_val = slider_r if w.objectName().startswith('slider') else r
            w.setRange(v - r_val / 2.0, v + r_val / 2.0)

        r = self.ui.sb_tilt_range.value()
        slider_r = r * self.CONF_VAL_TO_SLIDER_VAL
        for w in self.tilt_widgets():
            v = w.value()
            r_val = slider_r if w.objectName().startswith('slider') else r
            w.setRange(v - r_val / 2.0, v + r_val / 2.0)

        r = self.ui.sb_beam_range.value()
        slider_r = r * self.CONF_VAL_TO_SLIDER_VAL
        for w in self.beam_widgets():
            v = w.value()
            r_val = slider_r if w.objectName().startswith('slider') else r
            w.setRange(v - r_val / 2.0, v + r_val / 2.0)

    def current_detector(self):
        return self.ui.detector.currentText()

    def current_detector_dict(self):
        return HexrdConfig().get_detector(self.current_detector())

    def translation_widgets(self):
        # Let's take advantage of the naming scheme
        prefixes = ['sb', 'slider']
        root = 'translation'
        suffixes = ['0', '1', '2']
        widget_names = [
            '_'.join([p, root, s])
            for p in prefixes
            for s in suffixes
        ]

        return [getattr(self.ui, x) for x in widget_names]

    def tilt_widgets(self):
        # Let's take advantage of the naming scheme
        prefixes = ['sb', 'slider']
        root = 'tilt'
        suffixes = ['0', '1', '2']
        widget_names = [
            '_'.join([p, root, s])
            for p in prefixes
            for s in suffixes
        ]

        return [getattr(self.ui, x) for x in widget_names]

    def transform_widgets(self):
        return self.translation_widgets() + self.tilt_widgets()

    def beam_widgets(self):
        # Let's take advantage of the naming scheme
        prefixes = ['sb', 'slider']
        roots = ['energy', 'azimuth', 'polar']
        suffixes = ['0']
        widget_names = [
            '_'.join([p, r, s])
            for p in prefixes
            for r in roots
            for s in suffixes
        ]

        return [getattr(self.ui, x) for x in widget_names]

    def config_widgets(self):
        return self.transform_widgets() + self.beam_widgets()

    def all_widgets(self):
        return self.config_widgets() + [self.ui.detector]

    def block_all_signals(self):
        previously_blocked = []
        all_widgets = self.all_widgets()

        for widget in all_widgets:
            previously_blocked.append(widget.blockSignals(True))

        return previously_blocked

    def unblock_all_signals(self, previously_blocked):
        all_widgets = self.all_widgets()

        for block, widget in zip(previously_blocked, all_widgets):
            widget.blockSignals(block)

    def on_detector_changed(self):
        self.update_gui_from_config()

    def update_widget_counterpart(self):
        sender = self.sender()
        name = sender.objectName()
        value = sender.value()

        prefix, root, ind = name.split('_')

        if prefix == 'slider':
            value *= self.SLIDER_VAL_TO_CONF_VAL
        else:
            value *= self.CONF_VAL_TO_SLIDER_VAL

        counter = 'slider' if prefix == 'sb' else 'sb'

        counter_widget_name = '_'.join([counter, root, ind])
        counter_widget = getattr(self.ui, counter_widget_name)

        blocked = counter_widget.blockSignals(True)
        try:
            counter_widget.setValue(value)
        finally:
            counter_widget.blockSignals(blocked)

    def update_gui_from_config(self):
        self.update_detectors_from_config()

        previously_blocked = self.block_all_signals()
        try:
            for widget in self.config_widgets():
                self.update_widget_value(widget)

<<<<<<< HEAD
                val = det['transform'][key]['value'][ind]
                if key == 'tilt':
                    # Special treatment for tilt widgets
                    if HexrdConfig().rotation_matrix_euler() is None:
                        suffix = ''
                    else:
                        # Convert to degrees
                        val = np.degrees(val)
                        suffix = '°'

                    if prefix == 'sb':
                        widget.setSuffix(suffix)

                if prefix == 'slider':
                    val *= self.CONF_VAL_TO_SLIDER_VAL

                # Make sure the widget's range will accept the value
                if val < widget.minimum():
                    widget.setMinimum(val)
                elif val > widget.maximum():
                    widget.setMaximum(val)

                widget.setValue(val)
=======
>>>>>>> 48896306
        finally:
            self.unblock_all_signals(previously_blocked)

        self.update_ranges()

    def update_detectors_from_config(self):
        widget = self.ui.detector

        old_detector = self.current_detector()
        old_detectors = [widget.itemText(x) for x in range(widget.count())]
        detectors = HexrdConfig().get_detector_names()

        if old_detectors == detectors:
            # The detectors didn't change. Nothing to update
            return

        blocked = widget.blockSignals(True)
        try:
            widget.clear()
            widget.addItems(detectors)
            if old_detector in detectors:
                # Switch to the old detector if possible
                widget.setCurrentText(old_detector)

        finally:
            widget.blockSignals(blocked)

    def update_config_from_gui(self, val):
        """This function only updates the sender value"""
        sender = self.sender()
        name = sender.objectName()

        # Take advantage of the widget naming scheme
        prefix, key, ind = name.split('_')
        ind = int(ind)

        if prefix == 'slider':
            val *= self.SLIDER_VAL_TO_CONF_VAL

<<<<<<< HEAD
        if key == 'tilt' and HexrdConfig().rotation_matrix_euler() is not None:
            # Convert to radians before saving
            val = np.radians(val)
=======
        if key in ['tilt', 'translation']:
            det = self.current_detector_dict()
            if key == 'tilt':
                # Convert to radians,and to the native python type before saving
                val = np.radians(val).item()

            det['transform'][key]['value'][ind] = val

            # Since we modify the value directly instead of letting the
            # HexrdConfig() do it, let's also emit the signal it would
            # have emitted.
            HexrdConfig().detector_transform_modified.emit(
                self.current_detector()
            )
        else:
            iconfig = HexrdConfig().config['instrument']
            if key == 'energy':
                iconfig['beam'][key]['value'] = val
                HexrdConfig().update_active_material_energy()
            elif key == 'polar':
                iconfig['beam']['vector']['polar_angle']['value'] = val
                self.emit_update_if_polar()
            else:
                iconfig['beam']['vector'][key]['value'] = val
                self.emit_update_if_polar()

    def update_widget_value(self, widget):
        name = widget.objectName()

        # Take advantage of the widget naming scheme
        prefix, key, ind = name.split('_')
        ind = int(ind)

        if key in ['tilt', 'translation']:
            det = self.current_detector_dict()
            val = det['transform'][key]['value'][ind]
        else:
            iconfig = HexrdConfig().config['instrument']
            if key == 'energy':
                val = iconfig['beam'][key]['value']
            elif key == 'polar':
                val = iconfig['beam']['vector']['polar_angle']['value']
            else:
                val = iconfig['beam']['vector'][key]['value']

        if key == 'tilt':
            # Convert to degrees, and to the native python type
            val = np.degrees(val).item()

        if prefix == 'slider':
            val *= self.CONF_VAL_TO_SLIDER_VAL

        # Make sure the widget's range will accept the value
        if val < widget.minimum():
            widget.setMinimum(val)
        elif val > widget.maximum():
            widget.setMaximum(val)

        widget.setValue(val)
>>>>>>> 48896306

    def emit_update_if_polar(self):
        # Only emit this once every 500 milliseconds or so
        if not hasattr(self, '_update_if_polar_timer'):
            self._update_if_polar_timer = QTimer()
            self._update_if_polar_timer.setSingleShot(True)
            self._update_if_polar_timer.timeout.connect(
                lambda: self.update_if_mode_matches.emit('polar'))

        self._update_if_polar_timer.start(500)<|MERGE_RESOLUTION|>--- conflicted
+++ resolved
@@ -163,32 +163,6 @@
             for widget in self.config_widgets():
                 self.update_widget_value(widget)
 
-<<<<<<< HEAD
-                val = det['transform'][key]['value'][ind]
-                if key == 'tilt':
-                    # Special treatment for tilt widgets
-                    if HexrdConfig().rotation_matrix_euler() is None:
-                        suffix = ''
-                    else:
-                        # Convert to degrees
-                        val = np.degrees(val)
-                        suffix = '°'
-
-                    if prefix == 'sb':
-                        widget.setSuffix(suffix)
-
-                if prefix == 'slider':
-                    val *= self.CONF_VAL_TO_SLIDER_VAL
-
-                # Make sure the widget's range will accept the value
-                if val < widget.minimum():
-                    widget.setMinimum(val)
-                elif val > widget.maximum():
-                    widget.setMaximum(val)
-
-                widget.setValue(val)
-=======
->>>>>>> 48896306
         finally:
             self.unblock_all_signals(previously_blocked)
 
@@ -228,15 +202,11 @@
         if prefix == 'slider':
             val *= self.SLIDER_VAL_TO_CONF_VAL
 
-<<<<<<< HEAD
-        if key == 'tilt' and HexrdConfig().rotation_matrix_euler() is not None:
-            # Convert to radians before saving
-            val = np.radians(val)
-=======
         if key in ['tilt', 'translation']:
             det = self.current_detector_dict()
-            if key == 'tilt':
-                # Convert to radians,and to the native python type before saving
+            rme = HexrdConfig().rotation_matrix_euler()
+            if key == 'tilt' and rme is not None:
+                # Convert to radians, and to the native python type before saving
                 val = np.radians(val).item()
 
             det['transform'][key]['value'][ind] = val
@@ -279,8 +249,15 @@
                 val = iconfig['beam']['vector'][key]['value']
 
         if key == 'tilt':
-            # Convert to degrees, and to the native python type
-            val = np.degrees(val).item()
+            if HexrdConfig().rotation_matrix_euler() is None:
+                suffix = ''
+            else:
+                # Convert to degrees, and to the native python type
+                val = np.degrees(val).item()
+                suffix = '°'
+
+            if prefix == 'sb':
+                widget.setSuffix(suffix)
 
         if prefix == 'slider':
             val *= self.CONF_VAL_TO_SLIDER_VAL
@@ -292,7 +269,6 @@
             widget.setMaximum(val)
 
         widget.setValue(val)
->>>>>>> 48896306
 
     def emit_update_if_polar(self):
         # Only emit this once every 500 milliseconds or so
