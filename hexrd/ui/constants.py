--- conflicted
+++ resolved
@@ -112,10 +112,5 @@
 WORKFLOW_HEDM = 'HEDM'
 WORKFLOW_LLNL = 'LLNL'
 WORKFLOWS = [WORKFLOW_HEDM, WORKFLOW_LLNL]
-<<<<<<< HEAD
-WORKFLOW_HEDM_PANEL = 1
-WORKFLOW_LLNL_PANEL = 2
-=======
 
-HEXRD_DIRECTORY_SUFFIX = '.hexrd'
->>>>>>> f1d04909
+HEXRD_DIRECTORY_SUFFIX = '.hexrd'