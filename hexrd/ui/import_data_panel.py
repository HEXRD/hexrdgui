--- conflicted
+++ resolved
@@ -44,11 +44,7 @@
         self.detector_defaults = {}
         self.cmap = cmap
         self.detectors = []
-<<<<<<< HEAD
-=======
-        self.editing = False
         self.defaults = {}
->>>>>>> 7270f769
 
         self.set_default_color()
         self.setup_connections()
