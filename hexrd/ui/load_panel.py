import copy
import os
import yaml
import glob
import numpy as np

from PySide2.QtGui import QCursor
from PySide2.QtCore import QObject, Qt, QPersistentModelIndex, QDir, Signal
from PySide2.QtWidgets import QTableWidgetItem, QFileDialog, QMenu, QMessageBox

from hexrd.ui.constants import (
    UI_DARK_INDEX_FILE, UI_DARK_INDEX_NONE, UI_AGG_INDEX_NONE)
from hexrd.ui.hexrd_config import HexrdConfig
from hexrd.ui.image_file_manager import ImageFileManager
from hexrd.ui.image_load_manager import ImageLoadManager
from hexrd.ui.image_stack_dialog import ImageStackDialog
from hexrd.ui.load_images_dialog import LoadImagesDialog
from hexrd.ui.ui_loader import UiLoader

"""
    This panel is in charge of loading file(s) for the experiment. It is built
    up in a few steps, and defines how they should be loaded, transformed, and
    attempts to apply intelligent templates to avoid manual entry of everything.
    The final act is to click load data and bring the data set in.
"""


class LoadPanel(QObject):

    # Emitted when images are loaded
    images_loaded = Signal()

    def __init__(self, parent=None):
        super(LoadPanel, self).__init__(parent)

        loader = UiLoader()
        self.ui = loader.load_file('load_panel.ui', parent)

        self.ims = HexrdConfig().imageseries_dict
        self.parent_dir = HexrdConfig().images_dir if HexrdConfig().images_dir else ''

        self.files = []
        self.omega_min = []
        self.omega_max = []
        self.idx = 0
        self.ext = ''
        self.progress_dialog = None
        self.current_progress_step = 0
        self.progress_macro_steps = 0

        self.setup_gui()
        self.setup_connections()

    # Setup GUI

    def setup_gui(self):
        self.setup_processing_options()

        self.ui.all_detectors.setChecked(self.state.get('apply_to_all', False))
        self.ui.aggregation.setCurrentIndex(self.state['agg'])
        self.ui.transform.setCurrentIndex(self.state['trans'][0])
        self.ui.darkMode.setCurrentIndex(self.state['dark'][0])
        self.dark_files = self.state['dark_files']

        self.dark_mode_changed()
        if not self.parent_dir:
            self.ui.img_directory.setText('No directory set')
        else:
            self.ui.img_directory.setText(self.parent_dir)

        self.detectors_changed()
        self.ui.file_options.resizeColumnsToContents()

    def setup_connections(self):
        HexrdConfig().detectors_changed.connect(self.detectors_changed)
        HexrdConfig().instrument_config_loaded.connect(self.config_changed)

        self.ui.image_folder.clicked.connect(self.select_folder)
        self.ui.image_files.clicked.connect(self.select_images)
        self.ui.selectDark.clicked.connect(self.select_dark_img)
        self.ui.read.clicked.connect(self.read_data)
        self.ui.image_stack.clicked.connect(self.load_image_stacks)

        self.ui.darkMode.currentIndexChanged.connect(self.dark_mode_changed)
        self.ui.detector.currentIndexChanged.connect(self.switch_detector)
        self.ui.aggregation.currentIndexChanged.connect(self.agg_changed)
        self.ui.transform.currentIndexChanged.connect(self.trans_changed)
        self.ui.all_detectors.toggled.connect(self.apply_to_all_changed)

        self.ui.file_options.customContextMenuRequested.connect(
            self.contextMenuEvent)
        self.ui.file_options.cellChanged.connect(self.omega_data_changed)

        self.ui.file_options.cellChanged.connect(self.enable_aggregations)

    def setup_processing_options(self):
        self.state = copy.copy(HexrdConfig().load_panel_state)
        num_dets = len(HexrdConfig().detector_names)
        self.state.setdefault('agg', 1)
        self.state.setdefault('trans', [0 for x in range(num_dets)])
        self.state.setdefault('dark', [0 for x in range(num_dets)])
        self.state.setdefault('dark_files', [None for x in range(num_dets)])

    # Handle GUI changes

    def dark_mode_changed(self):
        self.state['dark'][self.idx] = self.ui.darkMode.currentIndex()

        if self.state['dark'][self.idx] == UI_DARK_INDEX_FILE:
            self.ui.selectDark.setEnabled(True)
            if self.dark_files[self.idx]:
                self.ui.dark_file.setText(self.dark_files[self.idx])
            else:
                self.ui.dark_file.setText('(No File Selected)')
            self.enable_read()
        else:
            self.ui.selectDark.setEnabled(False)
            self.ui.dark_file.setText(
                '(Using ' + str(self.ui.darkMode.currentText()) + ')')
            self.enable_read()
            self.state['dark_files'][self.idx] = None

    def detectors_changed(self):
        self.ui.detector.clear()
        self.ui.detector.addItems(HexrdConfig().detector_names)

    def agg_changed(self):
        self.state['agg'] = self.ui.aggregation.currentIndex()
        if self.ui.aggregation.currentIndex() == UI_AGG_INDEX_NONE:
            ImageLoadManager().reset_unagg_imgs()

    def trans_changed(self):
        self.state['trans'][self.idx] = self.ui.transform.currentIndex()

    def dir_changed(self):
        new_dir = os.path.commonpath(
            [fname for fnames in self.files for fname in fnames])
        HexrdConfig().set_images_dir(new_dir)
        self.parent_dir = new_dir
        self.ui.img_directory.setText(self.parent_dir)

    def config_changed(self):
        self.setup_processing_options()
        self.detectors_changed()
        self.ui.file_options.setRowCount(0)
        self.reset_data()
        self.enable_read()
        self.setup_gui()

    def switch_detector(self):
        self.idx = self.ui.detector.currentIndex()
        if not self.ui.all_detectors.isChecked():
            self.ui.transform.setCurrentIndex(self.state['trans'][self.idx])
            if self.ui.darkMode.isEnabled():
                self.ui.darkMode.setCurrentIndex(self.state['dark'][self.idx])
                self.dark_mode_changed()
        self.create_table()

    def apply_to_all_changed(self, checked):
        HexrdConfig().load_panel_state['apply_to_all'] = checked
        if not checked:
            self.switch_detector()

    def select_folder(self, new_dir=None):
        # This expects to define the root image folder.
        if not new_dir:
            caption = HexrdConfig().images_dirtion = 'Select directory for images'
            new_dir = QFileDialog.getExistingDirectory(
                self.ui, caption, dir=self.parent_dir)

        # Only update if a new directory is selected
        if new_dir and new_dir != HexrdConfig().images_dir:
            self.ui.image_files.setEnabled(True)
            HexrdConfig().set_images_dir(new_dir)
            self.parent_dir = new_dir
            self.dir_changed()

    def select_dark_img(self):
        # This takes one image to use for dark subtraction.
        caption = HexrdConfig().images_dirtion = 'Select image file'
        selected_file, selected_filter = QFileDialog.getOpenFileNames(
            self.ui, caption, dir=self.parent_dir)

        if selected_file:
            self.dark_files[self.idx] = selected_file[0]
            self.state['dark_files'][self.idx] = self.dark_files[self.idx]
            self.dark_mode_changed()
            self.enable_read()

    def select_images(self):
        # This takes one or more images for a single detector.
        if self.ui.aps_imageseries.isChecked():
            files = QDir(self.parent_dir).entryInfoList(QDir.Files)
            selected_files = []
            for file in files:
                selected_files.append(file.absoluteFilePath())
        else:
            caption = HexrdConfig().images_dirtion = 'Select image file(s)'
            selected_files, selected_filter = QFileDialog.getOpenFileNames(
                self.ui, caption, dir=self.parent_dir)

        if selected_files:
            self.reset_data()
            self.load_image_data(selected_files)
            self.create_table()
            self.enable_read()

    def reset_data(self):
        self.empty_frames = 0
        self.total_frames = []
        self.omega_min = []
        self.omega_max = []
        self.delta = []
        self.files = []

    def enable_aggregations(self, row, column):
        if not (column == 1 or column == 2):
            return

        enable = True
        total_frames = np.sum(self.total_frames)
        if total_frames - self.empty_frames < 2:
            enable = False
        self.ui.aggregation.setEnabled(enable)
        for i in range(4):
            self.ui.darkMode.model().item(i).setEnabled(enable)

        if not enable:
            # Update dark mode settings
            if self.ui.darkMode.currentIndex() != UI_DARK_INDEX_FILE:
                num_dets = len(HexrdConfig().detector_names)
                self.state['dark'] = (
                    [UI_DARK_INDEX_NONE for x in range(num_dets)])
                self.ui.darkMode.setCurrentIndex(UI_DARK_INDEX_NONE)
            # Update aggregation settings
            self.state['agg'] = UI_AGG_INDEX_NONE
            self.ui.aggregation.setCurrentIndex(0)

    def load_image_data(self, selected_files):
        self.ext = os.path.splitext(selected_files[0])[1]
        has_omega = False

        # Select the path if the file(s) are HDF5
        if (ImageFileManager().is_hdf(self.ext) and not
                ImageFileManager().path_exists(selected_files[0])):
            if ImageFileManager().path_prompt(selected_files[0]) is None:
                return

        tmp_ims = []
        for img in selected_files:
            if self.ext != '.yml':
                tmp_ims.append(ImageFileManager().open_file(img))

        self.find_images(selected_files)

        if not self.files:
            return

        if self.ext == '.yml':
            for yf in self.yml_files[0]:
                ims = ImageFileManager().open_file(yf)
                self.total_frames.append(len(ims) if len(ims) > 0 else 1)

            for f in self.files[0]:
                with open(f, 'r') as raw_file:
                    data = yaml.safe_load(raw_file)
                if 'ostart' in data['meta'] or 'omega' in data['meta']:
                    self.get_yaml_omega_data(data)
                else:
                    self.omega_min = [0] * len(self.yml_files[0])
                    self.omega_max = [0.25] * len(self.yml_files[0])
                    self.delta = [0.25] * len(self.yml_files[0])
                options = data.get('options', {})
                self.empty_frames = 0
                if isinstance(options, dict):
                    self.empty_frames = options.get('empty-frames', 0)
        else:
            for ims in tmp_ims:
                has_omega = 'omega' in ims.metadata
                self.total_frames.append(len(ims) if len(ims) > 0 else 1)
                if has_omega:
                    self.get_omega_data(ims)
                else:
                    self.omega_min.append(0)
                    self.omega_max.append(0.25)
                    self.delta.append(0.25)

    def get_omega_data(self, ims):
        minimum = ims.metadata['omega'][0][0]
        size = len(ims.metadata['omega']) - 1
        maximum = ims.metadata['omega'][size][1]

        self.omega_min.append(minimum)
        self.omega_max.append(maximum)
        self.delta.append((maximum - minimum)/len(ims))

    def get_yaml_omega_data(self, data):
        if 'ostart' in data['meta']:
            self.omega_min.append(data['meta']['ostart'])
            self.omega_max.append(data['meta']['ostop'])
            num = data['meta']['ostop'] - data['meta']['ostart']
            denom = self.total_frames[0]
            self.delta.append(num / denom)
        else:
            if isinstance(data['meta']['omega'], str):
                words = data['meta']['omega'].split()
                fname = os.path.join(self.parent_dir, words[2])
                nparray = np.load(fname)
            else:
                nparray = data['meta']['omega']

            for idx, vals in enumerate(nparray):
                self.omega_min.append(vals[0])
                self.omega_max.append(vals[1])
                self.delta.append((vals[1] - vals[0]) / self.total_frames[idx])

    def find_images(self, fnames):
        self.files, manual = ImageLoadManager().load_images(fnames)

        if len(self.files) % len(HexrdConfig().detector_names) != 0:
            msg = ('Please select at least one file for each detector.')
            QMessageBox.warning(self.ui, 'HEXRD', msg)
            self.files = []
            return

        if manual:
            dialog = LoadImagesDialog(self.files, manual, self.ui.parent())
            if not dialog.exec_():
                self.reset_data()
                return

            detector_names, files = dialog.results()
            image_files = [img for f in self.files for img in f]
            # Make sure files are matched to selected detector
            self.files = [[] for det in HexrdConfig().detector_names]
            for d, f in zip(detector_names, image_files):
                pos = HexrdConfig().detector_names.index(d)
                self.files[pos].append(f)

        self.dir_changed()

        if self.files and self.ext == '.yml':
            self.get_yml_files()

    def get_yml_files(self):
        self.yml_files = []
        for det in self.files:
            files = []
            for f in det:
                with open(f, 'r') as yml_file:
                    data = yaml.safe_load(yml_file)['image-files']
                raw_images = data['files'].split()
                for raw_image in raw_images:
                    files.extend(glob.glob(
                        os.path.join(data['directory'], raw_image)))
            self.yml_files.append(files)

    def enable_read(self):
        if (self.ext == '.tiff'
                or '' not in self.omega_min and '' not in self.omega_max):
            if (self.state['dark'][self.idx] == UI_DARK_INDEX_FILE
                    and self.dark_files[self.idx] is not None):
                self.ui.read.setEnabled(len(self.files))
                return
            elif self.state['dark'][self.idx] != 4 and len(self.files):
                self.ui.read.setEnabled(True)
                return
        self.ui.read.setEnabled(False)

    # Handle table setup and changes

    def create_table(self):
        # Create the table if files have successfully been selected
        if not len(self.files):
            return

        if self.ext == '.yml':
            table_files = self.yml_files
        else:
            table_files = self.files

        self.ui.file_options.setRowCount(
            len(table_files[self.idx]))

        # Create the rows
        for row in range(self.ui.file_options.rowCount()):
            for column in range(self.ui.file_options.columnCount()):
                item = QTableWidgetItem()
                item.setTextAlignment(Qt.AlignCenter)
                self.ui.file_options.setItem(row, column, item)

        self.ui.file_options.blockSignals(True)
        # Populate the rows
        for i in range(self.ui.file_options.rowCount()):
            curr = table_files[self.idx][i]
            self.ui.file_options.item(i, 0).setText(os.path.split(curr)[1])
            self.ui.file_options.item(i, 1).setText(str(self.empty_frames))
            self.ui.file_options.item(i, 2).setText(str(self.total_frames[i]))
            self.ui.file_options.item(i, 3).setText(str(self.omega_min[i]))
            self.ui.file_options.item(i, 4).setText(str(self.omega_max[i]))
            self.ui.file_options.item(i, 5).setText(
                str(round(self.delta[i], 6)))

            # Set tooltips
            self.ui.file_options.item(i, 0).setToolTip(curr)
            self.ui.file_options.item(i, 3).setToolTip('Minimum must be set')
            self.ui.file_options.item(i, 4).setToolTip(
                'Must set either maximum or delta')
            self.ui.file_options.item(i, 5).setToolTip(
                'Must set either maximum or delta')

            # Don't allow editing of file name or total frames
            self.ui.file_options.item(i, 0).setFlags(Qt.ItemIsEnabled)
            self.ui.file_options.item(i, 2).setFlags(Qt.ItemIsEnabled)
            # If raw data offset can only be changed in YAML file
            if self.ext == '.yml':
                self.ui.file_options.item(i, 1).setFlags(Qt.ItemIsEnabled)

        self.ui.file_options.blockSignals(False)
        self.ui.file_options.resizeColumnsToContents()
        self.ui.file_options.sortByColumn(0, Qt.AscendingOrder)

    def contextMenuEvent(self, event):
        # Allow user to delete selected file(s)
        menu = QMenu(self.ui)
        remove = menu.addAction('Remove Selected Files')
        action = menu.exec_(QCursor.pos())

        # Re-selects the current row if context menu is called on disabled cell
        i = self.ui.file_options.indexAt(event)
        self.ui.file_options.selectRow(i.row())

        indices = []
        if action == remove:
            for index in self.ui.file_options.selectedIndexes():
                indices.append(QPersistentModelIndex(index))

            for idx in indices:
                self.ui.file_options.removeRow(idx.row())

            if self.ui.file_options.rowCount():
                for i in range(len(self.files)):
                    self.files[i] = []
                for row in range(self.ui.file_options.rowCount()):
                    f = self.ui.file_options.item(row, 0).text()
            else:
                self.files = []
        self.enable_read()

    def omega_data_changed(self, row, column):
        # Update the values for equivalent files when the data is changed
        self.ui.file_options.blockSignals(True)

        curr_val = self.ui.file_options.item(row, column).text()
        total_frames = self.total_frames[row] - self.empty_frames
        if curr_val != '':
            if column == 1:
                self.empty_frames = int(curr_val)
                for r in range(self.ui.file_options.rowCount()):
                    self.ui.file_options.item(r, column).setText(str(curr_val))
                self.omega_data_changed(row, 3)
            # Update delta when min or max omega are changed
            elif column == 3:
                self.omega_min[row] = float(curr_val)
                if self.omega_max[row] or self.delta[row]:
                    self.omega_data_changed(row, 4)
            elif column == 4:
                self.omega_max[row] = float(curr_val)
                if self.omega_min[row] != '':
                    diff = abs(self.omega_max[row] - self.omega_min[row])
                    delta = diff / total_frames
                    self.delta[row] = delta
                    self.ui.file_options.item(row, 5).setText(
                        str(round(delta, 6)))
            elif column == 5:
                self.delta[row] = float(curr_val)
                if self.omega_min[row] != '':
                    diff = self.delta[row] * total_frames
                    maximum = self.omega_min[row] + diff
                    self.omega_max[row] = maximum
                    self.ui.file_options.item(row, 4).setText(
                        str(float(maximum)))
            self.enable_read()

        self.ui.file_options.blockSignals(False)

    def confirm_omega_range(self):
        omega_range = abs(self.omega_max[0] - self.omega_min[0])
        if not (r := omega_range <= 360):
            msg = f'The omega range is greater than 360°.'
            QMessageBox.warning(self.ui, 'HEXRD', msg)
        return r

    # Process files
    def read_data(self):
        if not self.confirm_omega_range():
            return

        data = {
            'omega_min': self.omega_min,
            'omega_max': self.omega_max,
            'empty_frames': self.empty_frames,
            'total_frames': self.total_frames,
            }
        if self.ui.all_detectors.isChecked():
            data['idx'] = self.idx
        if self.ext == '.yml':
            data['yml_files'] = self.yml_files
        HexrdConfig().load_panel_state.update(copy.copy(self.state))
<<<<<<< HEAD
        ImageLoadManager().read_data(self.files, data, self.parent())
        self.images_loaded.emit()

    def load_image_stacks(self):
        if data := ImageStackDialog(self.parent()).exec_():
            self.files = data['files']
            self.yml_files = data['yml_files']
            self.omega_min = data['omega_min']
            self.omega_max = data['omega_max']
            self.delta = data['delta']
            self.empty_frames = data['empty_frames']
            self.total_frames = data['total_frames']
            self.ext = '.yml'
            self.create_table()
            self.enable_read()
=======
        ImageLoadManager().read_data(self.files, data, self.parent())
>>>>>>> 5ebd369a
<|MERGE_RESOLUTION|>--- conflicted
+++ resolved
@@ -507,9 +507,7 @@
         if self.ext == '.yml':
             data['yml_files'] = self.yml_files
         HexrdConfig().load_panel_state.update(copy.copy(self.state))
-<<<<<<< HEAD
         ImageLoadManager().read_data(self.files, data, self.parent())
-        self.images_loaded.emit()
 
     def load_image_stacks(self):
         if data := ImageStackDialog(self.parent()).exec_():
@@ -522,7 +520,4 @@
             self.total_frames = data['total_frames']
             self.ext = '.yml'
             self.create_table()
-            self.enable_read()
-=======
-        ImageLoadManager().read_data(self.files, data, self.parent())
->>>>>>> 5ebd369a
+            self.enable_read()