--- conflicted
+++ resolved
@@ -155,13 +155,8 @@
          <rect>
           <x>0</x>
           <y>0</y>
-<<<<<<< HEAD
-          <width>550</width>
-          <height>664</height>
-=======
           <width>96</width>
           <height>26</height>
->>>>>>> 2e5dcaaa
          </rect>
         </property>
         <attribute name="label">
@@ -186,13 +181,8 @@
          <rect>
           <x>0</x>
           <y>0</y>
-<<<<<<< HEAD
-          <width>550</width>
-          <height>664</height>
-=======
           <width>546</width>
           <height>566</height>
->>>>>>> 2e5dcaaa
          </rect>
         </property>
         <attribute name="label">
